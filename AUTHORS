--- conflicted
+++ resolved
@@ -39,9 +39,6 @@
 * Fatih Kadir Akın <fka@fatihak.in>
 * Jack Hooper <contact.jhooper@gmail.com>
 * Brian McKenna <brian@brianmckenna.org>
-<<<<<<< HEAD
 * Halit Alptekin <info@halitalptekin.com>
-=======
 * Richard Parsons <richard.lee.parsons@gmail.com>
-* han semaj <sangho.nah@gmail.com>
->>>>>>> b4b8fb44
+* han semaj <sangho.nah@gmail.com>